--- conflicted
+++ resolved
@@ -1,4 +1,3 @@
-<<<<<<< HEAD
 services:
   # PostgreSQL Database
   postgres:
@@ -251,259 +250,4 @@
   redis_data:
     driver: local
   pgadmin_data:
-    driver: local
-=======
-services:
-  # PostgreSQL Database
-  postgres:
-    image: postgres:15-alpine
-    container_name: healink-postgres
-    environment:
-      POSTGRES_USER: ${DB_USER}
-      POSTGRES_PASSWORD: ${DB_PASSWORD}
-      POSTGRES_DB: HealinkDB
-      POSTGRES_MULTIPLE_DATABASES: ${AUTH_DB_NAME},${USER_DB_NAME},${CONTENT_DB_NAME}
-    ports:
-      - "${DB_PORT}:5432"
-    volumes:
-      - postgres_data:/var/lib/postgresql/data
-      - ./init-multiple-databases.sh:/docker-entrypoint-initdb.d/init-multiple-databases.sh
-    networks:
-      - healink-network
-    healthcheck:
-      test: [ "CMD-SHELL", "pg_isready -U ${DB_USER} -d HealinkDB" ]
-      interval: 10s
-      timeout: 5s
-      retries: 5
-
-  # RabbitMQ Message Broker
-  rabbitmq:
-    image: rabbitmq:3.12-management-alpine
-    container_name: healink-rabbitmq
-    environment:
-      RABBITMQ_DEFAULT_USER: ${RABBITMQ_USER}
-      RABBITMQ_DEFAULT_PASS: ${RABBITMQ_PASSWORD}
-      RABBITMQ_DEFAULT_VHOST: ${RABBITMQ_VHOST}
-    ports:
-      - "${RABBITMQ_PORT}:5672" # AMQP port
-      - "15672:15672" # Management UI port
-    volumes:
-      - rabbitmq_data:/var/lib/rabbitmq
-    networks:
-      - healink-network
-    healthcheck:
-      test: [ "CMD", "rabbitmq-diagnostics", "-q", "ping" ]
-      interval: 30s
-      timeout: 10s
-      retries: 5
-
-  # Redis Cache for Distributed Caching
-  redis:
-    image: redis:7-alpine
-    container_name: healink-redis
-    command: redis-server --requirepass ${REDIS_PASSWORD}
-    environment:
-      REDIS_PASSWORD: ${REDIS_PASSWORD}
-    ports:
-      - "${REDIS_PORT}:6379"
-    volumes:
-      - redis_data:/data
-    networks:
-      - healink-network
-    healthcheck:
-      test: [ "CMD", "redis-cli", "--raw", "incr", "ping" ]
-      interval: 30s
-      timeout: 10s
-      retries: 5
-
-  # AuthService API
-  authservice-api:
-    build:
-      # SỬA Ở ĐÂY: Đặt ngữ cảnh là thư mục gốc của dự án
-      context: .
-      # SỬA Ở ĐÂY: Cung cấp đường dẫn đầy đủ đến Dockerfile
-      dockerfile: ./src/AuthService/AuthService.API/Dockerfile
-    container_name: authservice-api
-    environment:
-      ASPNETCORE_ENVIRONMENT: Development
-      ASPNETCORE_URLS: http://+:80
-      # Environment variables will be loaded from .env file automatically by EnvironmentConfiguration
-      SERVICE_NAME: AuthService
-    ports:
-      - "5001:80"
-    volumes:
-      - ./.env:/app/.env
-    depends_on:
-      postgres:
-        condition: service_healthy
-      rabbitmq:
-        condition: service_healthy
-      redis:
-        condition: service_healthy
-    networks:
-      - healink-network
-    restart: unless-stopped
-    healthcheck:
-      test: [ "CMD", "curl", "-f", "http://localhost/health" ]
-      interval: 30s
-      timeout: 10s
-      retries: 3
-      start_period: 40s
-
-  # UserService API
-  userservice-api:
-    build:
-      context: .
-      dockerfile: ./src/UserService/UserService.API/Dockerfile
-    container_name: userservice-api
-    environment:
-      ASPNETCORE_ENVIRONMENT: Development
-      ASPNETCORE_URLS: http://+:80
-      # Environment variables will be loaded from .env file automatically by EnvironmentConfiguration
-      SERVICE_NAME: UserService
-    ports:
-      - "5002:80"
-    volumes:
-      - ./.env:/app/.env
-    depends_on:
-      postgres:
-        condition: service_healthy
-      rabbitmq:
-        condition: service_healthy
-      redis:
-        condition: service_healthy
-    networks:
-      - healink-network
-    restart: unless-stopped
-    healthcheck:
-      test: [ "CMD", "curl", "-f", "http://localhost/health" ]
-      interval: 30s
-      timeout: 10s
-      retries: 3
-      start_period: 40s
-
-  # NotificationService API
-  notificationservice-api:
-    build:
-      context: .
-      dockerfile: ./src/NotificaitonService/NotificaitonService.API/Dockerfile
-    container_name: notificationservice-api
-    environment:
-      ASPNETCORE_ENVIRONMENT: Development
-      ASPNETCORE_URLS: http://+:80
-      # Environment variables will be loaded from .env file automatically by EnvironmentConfiguration
-      SERVICE_NAME: NotificationService
-    ports:
-      - "5003:80"
-    volumes:
-      - ./.env:/app/.env
-    depends_on:
-      rabbitmq:
-        condition: service_healthy
-    networks:
-      - healink-network
-    restart: unless-stopped
-    healthcheck:
-      test: [ "CMD", "curl", "-f", "http://localhost/health" ]
-      interval: 30s
-      timeout: 10s
-      retries: 3
-      start_period: 40s
-
-  # ContentService API
-  contentservice-api:
-    build:
-      context: .
-      dockerfile: ./src/ContentService/ContentService.API/Dockerfile
-    container_name: contentservice-api
-    environment:
-      ASPNETCORE_ENVIRONMENT: Development
-      ASPNETCORE_URLS: http://+:80
-      ConnectionConfig__DefaultConnection: "Host=postgres;Database=${CONTENT_DB_NAME};Username=${DB_USER};Password=${DB_PASSWORD}"
-      JwtConfig__Key: ${JWT_SECRET_KEY}
-      JwtConfig__Issuer: ${JWT_ISSUER}
-      JwtConfig__Audience: ${JWT_AUDIENCE}
-      RabbitMQ__HostName: rabbitmq
-      RabbitMQ__UserName: ${RABBITMQ_USER}
-      RabbitMQ__Password: ${RABBITMQ_PASSWORD}
-      RabbitMQ__ExchangeName: ${RABBITMQ_EXCHANGE}
-      Redis__ConnectionString: "redis:${REDIS_PORT},password=${REDIS_PASSWORD}"
-      AWS__S3__BucketName: "healink-content-bucket"
-      AWS__S3__Region: "us-east-1"
-    ports:
-      - "5004:80"
-    depends_on:
-      postgres:
-        condition: service_healthy
-      rabbitmq:
-        condition: service_healthy
-      redis:
-        condition: service_healthy
-    networks:
-      - healink-network
-    restart: unless-stopped
-    healthcheck:
-      test: [ "CMD", "curl", "-f", "http://localhost/health" ]
-      interval: 30s
-      timeout: 10s
-      retries: 3
-      start_period: 40s
-
-  # Gateway API
-  gateway-api:
-    build:
-      # SỬA Ở ĐÂY: Đặt ngữ cảnh là thư mục gốc của dự án
-      context: .
-      # SỬA Ở ĐÂY: Cung cấp đường dẫn đầy đủ đến Dockerfile
-      dockerfile: ./src/Gateway/Gateway.API/Dockerfile
-    container_name: gateway-api
-    environment:
-      ASPNETCORE_ENVIRONMENT: Development
-      ASPNETCORE_URLS: http://+:80
-      # Environment variables will be loaded from .env file automatically by EnvironmentConfiguration
-      SERVICE_NAME: Gateway
-    ports:
-      - "5000:80"
-    volumes:
-      - ./.env:/app/.env
-    depends_on:
-      authservice-api:
-        condition: service_healthy
-      userservice-api:
-        condition: service_healthy
-      redis:
-        condition: service_healthy
-    networks:
-      - healink-network
-    restart: unless-stopped
-
-  # pgAdmin (Optional - for database management)
-  pgadmin:
-    image: dpage/pgadmin4:latest
-    container_name: healink-pgadmin
-    environment:
-      PGADMIN_DEFAULT_EMAIL: ${ADMIN_EMAIL}
-      PGADMIN_DEFAULT_PASSWORD: ${ADMIN_PASSWORD}
-    ports:
-      - "5050:80"
-    depends_on:
-      - postgres
-    networks:
-      - healink-network
-    volumes:
-      - pgadmin_data:/var/lib/pgadmin
-
-networks:
-  healink-network:
-    driver: bridge
-
-volumes:
-  postgres_data:
-    driver: local
-  rabbitmq_data:
-    driver: local
-  redis_data:
-    driver: local
-  pgadmin_data:
-    driver: local
->>>>>>> a917aa4f
+    driver: local