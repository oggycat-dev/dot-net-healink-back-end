--- conflicted
+++ resolved
@@ -16,7 +16,7 @@
     networks:
       - healink-network
     healthcheck:
-      test: ["CMD-SHELL", "pg_isready -U ${DB_USER} -d HealinkDB"]
+      test: [ "CMD-SHELL", "pg_isready -U ${DB_USER} -d HealinkDB" ]
       interval: 10s
       timeout: 5s
       retries: 5
@@ -30,14 +30,14 @@
       RABBITMQ_DEFAULT_PASS: ${RABBITMQ_PASSWORD}
       RABBITMQ_DEFAULT_VHOST: ${RABBITMQ_VHOST}
     ports:
-      - "${RABBITMQ_PORT}:5672"   # AMQP port
+      - "${RABBITMQ_PORT}:5672" # AMQP port
       - "15672:15672" # Management UI port
     volumes:
       - rabbitmq_data:/var/lib/rabbitmq
     networks:
       - healink-network
     healthcheck:
-      test: ["CMD", "rabbitmq-diagnostics", "-q", "ping"]
+      test: [ "CMD", "rabbitmq-diagnostics", "-q", "ping" ]
       interval: 30s
       timeout: 10s
       retries: 5
@@ -56,7 +56,7 @@
     networks:
       - healink-network
     healthcheck:
-      test: ["CMD", "redis-cli", "--raw", "incr", "ping"]
+      test: [ "CMD", "redis-cli", "--raw", "incr", "ping" ]
       interval: 30s
       timeout: 10s
       retries: 5
@@ -64,13 +64,9 @@
   # AuthService API
   authservice-api:
     build:
-<<<<<<< HEAD
-      context: .
-=======
       # SỬA Ở ĐÂY: Đặt ngữ cảnh là thư mục gốc của dự án
       context: .
       # SỬA Ở ĐÂY: Cung cấp đường dẫn đầy đủ đến Dockerfile
->>>>>>> 65666bb6
       dockerfile: ./src/AuthService/AuthService.API/Dockerfile
     container_name: authservice-api
     environment:
@@ -100,7 +96,7 @@
       - healink-network
     restart: unless-stopped
     healthcheck:
-      test: ["CMD", "curl", "-f", "http://localhost/health"]
+      test: [ "CMD", "curl", "-f", "http://localhost/health" ]
       interval: 30s
       timeout: 10s
       retries: 3
@@ -109,17 +105,9 @@
   # UserService API
   userservice-api:
     build:
-<<<<<<< HEAD
       context: .
       dockerfile: ./src/UserService/UserService.API/Dockerfile
     container_name: userservice-api
-=======
-      # SỬA Ở ĐÂY: Đặt ngữ cảnh là thư mục gốc của dự án
-      context: .
-      # SỬA Ở ĐÂY: Cung cấp đường dẫn đầy đủ đến Dockerfile
-      dockerfile: ./src/ProductService/ProductService.API/Dockerfile
-    container_name: productservice-api
->>>>>>> 65666bb6
     environment:
       ASPNETCORE_ENVIRONMENT: Development
       ASPNETCORE_URLS: http://+:80
@@ -148,7 +136,7 @@
       - healink-network
     restart: unless-stopped
     healthcheck:
-      test: ["CMD", "curl", "-f", "http://localhost/health"]
+      test: [ "CMD", "curl", "-f", "http://localhost/health" ]
       interval: 30s
       timeout: 10s
       retries: 3
@@ -157,13 +145,9 @@
   # Gateway API
   gateway-api:
     build:
-<<<<<<< HEAD
-      context: .
-=======
       # SỬA Ở ĐÂY: Đặt ngữ cảnh là thư mục gốc của dự án
       context: .
       # SỬA Ở ĐÂY: Cung cấp đường dẫn đầy đủ đến Dockerfile
->>>>>>> 65666bb6
       dockerfile: ./src/Gateway/Gateway.API/Dockerfile
     container_name: gateway-api
     environment:
