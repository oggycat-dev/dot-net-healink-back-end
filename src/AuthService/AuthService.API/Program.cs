--- conflicted
+++ resolved
@@ -17,11 +17,7 @@
     // --- TẠM THỜI VÔ HIỆU HÓA TẤT CẢ CẤU HÌNH DỊCH VỤ ---
     builder.ConfigureServices();
     builder.Services.AddMicroserviceDistributedAuth(builder.Configuration);
-<<<<<<< HEAD
     
-=======
-    builder.Services.AddScoped<ICurrentUserService, CurrentUserService>();
->>>>>>> 65666bb6
 
     var app = builder.Build();
 
@@ -39,22 +35,16 @@
     await app.ApplyAuthMigrationsAsync(logger); // Enable auto-migration for production
     await app.SeedAuthDataAsync(logger);
     
-<<<<<<< HEAD
-    // To do: Subscribe to events
-    var eventBus = app.Services.GetRequiredService<IEventBus>();
-    
-=======
     // Enable RabbitMQ Event Bus for inter-service communication
     logger.LogInformation("Configuring RabbitMQ Event Bus...");
     app.AddRabbitMQEventBus();
 
     // Subscribe to Product Events from ProductService
-    var eventBus = app.Services.GetRequiredService<ProductAuthMicroservice.Commons.EventBus.IEventBus>();
-    eventBus.Subscribe<ProductCreatedEvent, ProductAuthMicroservice.AuthService.Application.Features.EventHandlers.ProductEventHandlers.ProductCreatedEventHandler>();
-    eventBus.Subscribe<ProductUpdatedEvent, ProductAuthMicroservice.AuthService.Application.Features.EventHandlers.ProductEventHandlers.ProductUpdatedEventHandler>();
-    eventBus.Subscribe<ProductInventoryCreatedEvent, ProductAuthMicroservice.AuthService.Application.Features.EventHandlers.ProductEventHandlers.ProductInventoryCreatedEventHandler>();
+    // var eventBus = app.Services.GetRequiredService<ProductAuthMicroservice.Commons.EventBus.IEventBus>();
+    // eventBus.Subscribe<ProductCreatedEvent, ProductAuthMicroservice.AuthService.Application.Features.EventHandlers.ProductEventHandlers.ProductCreatedEventHandler>();
+    // eventBus.Subscribe<ProductUpdatedEvent, ProductAuthMicroservice.AuthService.Application.Features.EventHandlers.ProductEventHandlers.ProductUpdatedEventHandler>();
+    // eventBus.Subscribe<ProductInventoryCreatedEvent, ProductAuthMicroservice.AuthService.Application.Features.EventHandlers.ProductEventHandlers.ProductInventoryCreatedEventHandler>();
 
->>>>>>> 65666bb6
     // Subscribe to auth events for distributed authentication
     app.Services.SubscribeToAuthEvents();
 
@@ -75,63 +65,4 @@
 {
     logger.LogInformation("AuthService API shutting down");
 }
-<<<<<<< HEAD
 
-=======
-// try
-// {
-//     logger.LogInformation("Starting AuthService API...");
-//
-//     var builder = WebApplication.CreateBuilder(args);
-//
-//     // Configure all services
-//     builder.ConfigureServices();
-//
-//     // Add distributed authentication
-//     builder.Services.AddMicroserviceDistributedAuth(builder.Configuration);
-//
-//     // Add current user service for auth
-//     builder.Services.AddScoped<ICurrentUserService, CurrentUserService>();
-//
-//     var app = builder.Build();
-//
-//     // Configure middleware pipeline
-//     app.ConfigurePipeline();
-//
-//     // Apply database migrations for AuthService (MUST be before seeding)
-//     await app.ApplyAuthMigrationsAsync(logger);
-//
-//     // Seed authentication data (Identity-specific for AuthService)
-//     await app.SeedAuthDataAsync(logger);
-//
-//     // Add RabbitMQ Event Bus and subscribe to events
-//     app.AddRabbitMQEventBus();
-//
-//     // Subscribe to Product Events
-//     var eventBus = app.Services.GetRequiredService<ProductAuthMicroservice.Commons.EventBus.IEventBus>();
-//     eventBus.Subscribe<ProductCreatedEvent, ProductAuthMicroservice.AuthService.Application.Features.EventHandlers.ProductEventHandlers.ProductCreatedEventHandler>();
-//     eventBus.Subscribe<ProductUpdatedEvent, ProductAuthMicroservice.AuthService.Application.Features.EventHandlers.ProductEventHandlers.ProductUpdatedEventHandler>();
-//     eventBus.Subscribe<ProductInventoryCreatedEvent, ProductAuthMicroservice.AuthService.Application.Features.EventHandlers.ProductEventHandlers.ProductInventoryCreatedEventHandler>();
-//
-//     // Subscribe to auth events for distributed authentication
-//     app.Services.SubscribeToAuthEvents();
-//
-//     // Start consuming events
-//     eventBus.StartConsuming();
-//
-//     logger.LogInformation("AuthService API configured successfully");
-//
-//     app.Run();
-// }
-// catch (Exception ex)
-// {
-//     logger.LogCritical(ex, "AuthService API failed to start");
-//     throw;
-// }
-// finally
-// {
-//     logger.LogInformation("AuthService API shutting down");
-// }
-
-//test
->>>>>>> 65666bb6
