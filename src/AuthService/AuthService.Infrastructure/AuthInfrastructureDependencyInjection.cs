using AuthService.Application.Commons.Interfaces;
using AuthService.Domain.Entities;
using AuthService.Infrastructure.Context;
using AuthService.Infrastructure.Services;
using Microsoft.AspNetCore.Identity;
using Microsoft.EntityFrameworkCore;
using Microsoft.Extensions.Configuration;
using Microsoft.Extensions.DependencyInjection;
using SharedLibrary.Commons.EventBus;
using SharedLibrary.Commons.Outbox;
using SharedLibrary.Commons.Repositories;
using SharedLibrary.Commons.Services;
using SharedLibrary.Commons.Configs;

namespace AuthService.Infrastructure;

public static class AuthInfrastructureDependencyInjection
{
    /// <summary>
    /// Add infrastructure services for AuthService
    /// </summary>
    public static IServiceCollection AddInfrastructure(this IServiceCollection services, IConfiguration configuration)
    {
        // Add database context
        // var connectionConfig = configuration.GetSection("ConnectionConfig").Get<ConnectionConfig>();
        // if (connectionConfig == null || string.IsNullOrEmpty(connectionConfig.DefaultConnection))
        // {
        //     throw new InvalidOperationException("AuthService database connection string not found");
        // }

        // // Configure AuthDbContext with PostgreSQL
        // services.AddDbContext<AuthDbContext>(options =>
        // {
        //     options.UseNpgsql(connectionConfig.DefaultConnection, npgsqlOptions =>
        //     {
        //         if (connectionConfig.RetryOnFailure)
        //         {
        //             npgsqlOptions.EnableRetryOnFailure(
        //                 maxRetryCount: connectionConfig.MaxRetryCount > 0 ? connectionConfig.MaxRetryCount : 3,
        //                 maxRetryDelay: TimeSpan.FromSeconds(connectionConfig.MaxRetryDelay > 0 ? connectionConfig.MaxRetryDelay : 30),
        //                 errorCodesToAdd: null);
        //         }
        //         npgsqlOptions.MigrationsAssembly(typeof(AuthDbContext).Assembly.FullName);
        //     });
        // });

         // --- BẮT ĐẦU PHẦN SỬA ---

    // Đọc các biến môi trường được inject từ Terraform/AWS
    var dbHost = Environment.GetEnvironmentVariable("DB_HOST");
    var dbPort = Environment.GetEnvironmentVariable("DB_PORT");
    var dbName = Environment.GetEnvironmentVariable("DB_NAME");
    var dbUser = Environment.GetEnvironmentVariable("DB_USER");
    var dbPassword = Environment.GetEnvironmentVariable("DB_PASSWORD");

    // Configure AuthDbContext với logic thông minh
    services.AddDbContext<AuthDbContext>(options =>
    {
        string connectionString;
        // Kiểm tra xem các biến môi trường có tồn tại không
        if (string.IsNullOrEmpty(dbHost))
        {
            // Nếu KHÔNG, có nghĩa là đang chạy local -> Dùng connection string từ appsettings.json
            Console.WriteLine("Using connection string from appsettings.json for local development.");
            connectionString = configuration.GetConnectionString("DefaultConnection");
        }
        else
        {
            // Nếu CÓ, có nghĩa là đang chạy trên AWS -> Xây dựng connection string từ biến môi trường
            Console.WriteLine($"Building connection string for AWS environment with host: {dbHost}");
            connectionString = $"Host={dbHost};Port={dbPort};Database={dbName};Username={dbUser};Password={dbPassword};";
        }

        if (string.IsNullOrEmpty(connectionString))
        {
            throw new InvalidOperationException("Database connection string not found");
        }
        
        options.UseNpgsql(connectionString, npgsqlOptions =>
        {
            // Cấu hình retry và migration assembly vẫn giữ nguyên
            npgsqlOptions.EnableRetryOnFailure(
                maxRetryCount: 3,
                maxRetryDelay: TimeSpan.FromSeconds(30),
                errorCodesToAdd: null);
            npgsqlOptions.MigrationsAssembly(typeof(AuthDbContext).Assembly.FullName);
        });
    });


        // Configure Identity
        services.AddIdentity<AppUser, AppRole>(options =>
        {
            // Password settings
            options.Password.RequireDigit = true;
            options.Password.RequireLowercase = true;
            options.Password.RequireUppercase = false;
            options.Password.RequireNonAlphanumeric = false;
            options.Password.RequiredLength = 6;

            // User settings
            options.User.RequireUniqueEmail = true;
            options.SignIn.RequireConfirmedEmail = false; // For development
        })
        .AddEntityFrameworkStores<AuthDbContext>()
        .AddDefaultTokenProviders();

        // Add shared repositories with Outbox support (with specific DbContext)
        services.AddScoped<IUnitOfWork>(provider =>
        {
            var context = provider.GetRequiredService<AuthDbContext>();
            return new UnitOfWork(context);
        });
<<<<<<< HEAD

        // Register OutboxUnitOfWork for AuthService
        services.AddScoped<IOutboxUnitOfWork>(provider =>
        {
            var context = provider.GetRequiredService<AuthDbContext>();
            var eventBus = provider.GetRequiredService<IEventBus>();
            var logger = provider.GetRequiredService<Microsoft.Extensions.Logging.ILogger<OutboxUnitOfWork>>();
            return new OutboxUnitOfWork(context, eventBus, logger);
=======
        
        // Register OutboxUnitOfWork for AuthService (conditional on RabbitMQ availability)
        services.AddScoped<ProductAuthMicroservice.Commons.Outbox.IOutboxUnitOfWork>(provider =>
        {
            var context = provider.GetRequiredService<AuthDbContext>();
            
            // Try to get EventBus, use null if not available (RabbitMQ disabled)
            ProductAuthMicroservice.Commons.EventBus.IEventBus? eventBus = null;
            try
            {
                eventBus = provider.GetService<ProductAuthMicroservice.Commons.EventBus.IEventBus>();
            }
            catch (Exception)
            {
                // RabbitMQ not available, continue with null EventBus
                eventBus = null;
            }
            
            var logger = provider.GetRequiredService<Microsoft.Extensions.Logging.ILogger<ProductAuthMicroservice.Commons.Outbox.OutboxUnitOfWork>>();
            return new ProductAuthMicroservice.Commons.Outbox.OutboxUnitOfWork(context, eventBus, logger);
>>>>>>> 65666bb6
        });

        // Add Memory Cache for Token Blocklist
        services.AddMemoryCache();

        // Add Token Blocklist Service

        // Add HTTP Client Factory for CurrentUserService
        services.AddHttpClient();

        // Add Current User Service
        services.AddScoped<ICurrentUserService, CurrentUserService>();
        services.AddHttpContextAccessor();

        // Add auth-specific infrastructure services
        services.AddScoped<IIdentityService, IdentityService>();
        services.AddScoped<IAuthJwtService, AuthJwtService>();

        return services;
    }
}<|MERGE_RESOLUTION|>--- conflicted
+++ resolved
@@ -22,70 +22,70 @@
     public static IServiceCollection AddInfrastructure(this IServiceCollection services, IConfiguration configuration)
     {
         // Add database context
-        // var connectionConfig = configuration.GetSection("ConnectionConfig").Get<ConnectionConfig>();
-        // if (connectionConfig == null || string.IsNullOrEmpty(connectionConfig.DefaultConnection))
-        // {
-        //     throw new InvalidOperationException("AuthService database connection string not found");
-        // }
+        var connectionConfig = configuration.GetSection("ConnectionConfig").Get<ConnectionConfig>();
+        if (connectionConfig == null || string.IsNullOrEmpty(connectionConfig.DefaultConnection))
+        {
+            throw new InvalidOperationException("AuthService database connection string not found");
+        }
 
-        // // Configure AuthDbContext with PostgreSQL
-        // services.AddDbContext<AuthDbContext>(options =>
-        // {
-        //     options.UseNpgsql(connectionConfig.DefaultConnection, npgsqlOptions =>
-        //     {
-        //         if (connectionConfig.RetryOnFailure)
-        //         {
-        //             npgsqlOptions.EnableRetryOnFailure(
-        //                 maxRetryCount: connectionConfig.MaxRetryCount > 0 ? connectionConfig.MaxRetryCount : 3,
-        //                 maxRetryDelay: TimeSpan.FromSeconds(connectionConfig.MaxRetryDelay > 0 ? connectionConfig.MaxRetryDelay : 30),
-        //                 errorCodesToAdd: null);
-        //         }
-        //         npgsqlOptions.MigrationsAssembly(typeof(AuthDbContext).Assembly.FullName);
-        //     });
-        // });
+        // Configure AuthDbContext with PostgreSQL
+        services.AddDbContext<AuthDbContext>(options =>
+        {
+            options.UseNpgsql(connectionConfig.DefaultConnection, npgsqlOptions =>
+            {
+                if (connectionConfig.RetryOnFailure)
+                {
+                    npgsqlOptions.EnableRetryOnFailure(
+                        maxRetryCount: connectionConfig.MaxRetryCount > 0 ? connectionConfig.MaxRetryCount : 3,
+                        maxRetryDelay: TimeSpan.FromSeconds(connectionConfig.MaxRetryDelay > 0 ? connectionConfig.MaxRetryDelay : 30),
+                        errorCodesToAdd: null);
+                }
+                npgsqlOptions.MigrationsAssembly(typeof(AuthDbContext).Assembly.FullName);
+            });
+        });
 
          // --- BẮT ĐẦU PHẦN SỬA ---
 
     // Đọc các biến môi trường được inject từ Terraform/AWS
-    var dbHost = Environment.GetEnvironmentVariable("DB_HOST");
-    var dbPort = Environment.GetEnvironmentVariable("DB_PORT");
-    var dbName = Environment.GetEnvironmentVariable("DB_NAME");
-    var dbUser = Environment.GetEnvironmentVariable("DB_USER");
-    var dbPassword = Environment.GetEnvironmentVariable("DB_PASSWORD");
+    // var dbHost = Environment.GetEnvironmentVariable("DB_HOST");
+    // var dbPort = Environment.GetEnvironmentVariable("DB_PORT");
+    // var dbName = Environment.GetEnvironmentVariable("DB_NAME");
+    // var dbUser = Environment.GetEnvironmentVariable("DB_USER");
+    // var dbPassword = Environment.GetEnvironmentVariable("DB_PASSWORD");
 
-    // Configure AuthDbContext với logic thông minh
-    services.AddDbContext<AuthDbContext>(options =>
-    {
-        string connectionString;
-        // Kiểm tra xem các biến môi trường có tồn tại không
-        if (string.IsNullOrEmpty(dbHost))
-        {
-            // Nếu KHÔNG, có nghĩa là đang chạy local -> Dùng connection string từ appsettings.json
-            Console.WriteLine("Using connection string from appsettings.json for local development.");
-            connectionString = configuration.GetConnectionString("DefaultConnection");
-        }
-        else
-        {
-            // Nếu CÓ, có nghĩa là đang chạy trên AWS -> Xây dựng connection string từ biến môi trường
-            Console.WriteLine($"Building connection string for AWS environment with host: {dbHost}");
-            connectionString = $"Host={dbHost};Port={dbPort};Database={dbName};Username={dbUser};Password={dbPassword};";
-        }
+    // // Configure AuthDbContext với logic thông minh
+    // services.AddDbContext<AuthDbContext>(options =>
+    // {
+    //     string connectionString;
+    //     // Kiểm tra xem các biến môi trường có tồn tại không
+    //     if (string.IsNullOrEmpty(dbHost))
+    //     {
+    //         // Nếu KHÔNG, có nghĩa là đang chạy local -> Dùng connection string từ appsettings.json
+    //         Console.WriteLine("Using connection string from appsettings.json for local development.");
+    //         connectionString = configuration.GetConnectionString("DefaultConnection");
+    //     }
+    //     else
+    //     {
+    //         // Nếu CÓ, có nghĩa là đang chạy trên AWS -> Xây dựng connection string từ biến môi trường
+    //         Console.WriteLine($"Building connection string for AWS environment with host: {dbHost}");
+    //         connectionString = $"Host={dbHost};Port={dbPort};Database={dbName};Username={dbUser};Password={dbPassword};";
+    //     }
 
-        if (string.IsNullOrEmpty(connectionString))
-        {
-            throw new InvalidOperationException("Database connection string not found");
-        }
+    //     if (string.IsNullOrEmpty(connectionString))
+    //     {
+    //         throw new InvalidOperationException("Database connection string not found");
+    //     }
         
-        options.UseNpgsql(connectionString, npgsqlOptions =>
-        {
-            // Cấu hình retry và migration assembly vẫn giữ nguyên
-            npgsqlOptions.EnableRetryOnFailure(
-                maxRetryCount: 3,
-                maxRetryDelay: TimeSpan.FromSeconds(30),
-                errorCodesToAdd: null);
-            npgsqlOptions.MigrationsAssembly(typeof(AuthDbContext).Assembly.FullName);
-        });
-    });
+    //     options.UseNpgsql(connectionString, npgsqlOptions =>
+    //     {
+    //         // Cấu hình retry và migration assembly vẫn giữ nguyên
+    //         npgsqlOptions.EnableRetryOnFailure(
+    //             maxRetryCount: 3,
+    //             maxRetryDelay: TimeSpan.FromSeconds(30),
+    //             errorCodesToAdd: null);
+    //         npgsqlOptions.MigrationsAssembly(typeof(AuthDbContext).Assembly.FullName);
+    //     });
+    // });
 
 
         // Configure Identity
@@ -111,7 +111,6 @@
             var context = provider.GetRequiredService<AuthDbContext>();
             return new UnitOfWork(context);
         });
-<<<<<<< HEAD
 
         // Register OutboxUnitOfWork for AuthService
         services.AddScoped<IOutboxUnitOfWork>(provider =>
@@ -120,28 +119,6 @@
             var eventBus = provider.GetRequiredService<IEventBus>();
             var logger = provider.GetRequiredService<Microsoft.Extensions.Logging.ILogger<OutboxUnitOfWork>>();
             return new OutboxUnitOfWork(context, eventBus, logger);
-=======
-        
-        // Register OutboxUnitOfWork for AuthService (conditional on RabbitMQ availability)
-        services.AddScoped<ProductAuthMicroservice.Commons.Outbox.IOutboxUnitOfWork>(provider =>
-        {
-            var context = provider.GetRequiredService<AuthDbContext>();
-            
-            // Try to get EventBus, use null if not available (RabbitMQ disabled)
-            ProductAuthMicroservice.Commons.EventBus.IEventBus? eventBus = null;
-            try
-            {
-                eventBus = provider.GetService<ProductAuthMicroservice.Commons.EventBus.IEventBus>();
-            }
-            catch (Exception)
-            {
-                // RabbitMQ not available, continue with null EventBus
-                eventBus = null;
-            }
-            
-            var logger = provider.GetRequiredService<Microsoft.Extensions.Logging.ILogger<ProductAuthMicroservice.Commons.Outbox.OutboxUnitOfWork>>();
-            return new ProductAuthMicroservice.Commons.Outbox.OutboxUnitOfWork(context, eventBus, logger);
->>>>>>> 65666bb6
         });
 
         // Add Memory Cache for Token Blocklist
