--- conflicted
+++ resolved
@@ -11,12 +11,8 @@
     public bool AbortOnConnectFail { get; set; } = false;
     public int ConnectRetry { get; set; } = 3;
     public string InstanceName { get; set; } = "HealinkMicroservices";
-<<<<<<< HEAD
-
-=======
     public bool Enabled { get; set; } = true;
     
->>>>>>> 21defab4
     // Cache expiration settings
     public int DefaultExpirationMinutes { get; set; } = 60;
     public int UserStateCacheMinutes { get; set; } = 120;
