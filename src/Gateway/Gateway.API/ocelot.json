{
  "Routes": [
    {
      "DownstreamPathTemplate": "/api/cms/auth/login",
      "DownstreamScheme": "http",
      "DownstreamHostAndPorts": [
        {
          "Host": "authservice-api",
          "Port": 80
        }
      ],
      "UpstreamPathTemplate": "/api/cms/auth/login",
      "UpstreamHttpMethod": [ "POST", "OPTIONS" ]
    },
    {
      "DownstreamPathTemplate": "/api/cms/auth/{everything}",
      "DownstreamScheme": "http", 
      "DownstreamHostAndPorts": [
        {
          "Host": "authservice-api",
          "Port": 80
        }
      ],
      "UpstreamPathTemplate": "/api/cms/auth/{everything}",
      "UpstreamHttpMethod": [ "GET", "POST", "PUT", "DELETE", "OPTIONS" ],
      "AuthenticationOptions": {
        "AuthenticationProviderKey": "Bearer",
        "AllowedScopes": []
      }
    },
    {
      "DownstreamPathTemplate": "/api/cms/users/{everything}",
      "DownstreamScheme": "http",
      "DownstreamHostAndPorts": [
        {
          "Host": "userservice-api",
          "Port": 80
        }
      ],
      "UpstreamPathTemplate": "/api/cms/users/{everything}",
      "UpstreamHttpMethod": [ "GET", "POST", "PUT", "DELETE", "OPTIONS" ],
      "AuthenticationOptions": {
        "AuthenticationProviderKey": "Bearer",
        "AllowedScopes": []
      }
    },
    
    {
      "DownstreamPathTemplate": "/api/user/auth/register",
      "DownstreamScheme": "http",
      "DownstreamHostAndPorts": [
        {
          "Host": "authservice-api",
          "Port": 80
        }
      ],
      "UpstreamPathTemplate": "/api/user/auth/register",
      "UpstreamHttpMethod": [ "POST", "OPTIONS" ]
    },
    {
      "DownstreamPathTemplate": "/api/user/auth/verify-otp",
      "DownstreamScheme": "http",
      "DownstreamHostAndPorts": [
        {
          "Host": "authservice-api",
          "Port": 80
        }
      ],
      "UpstreamPathTemplate": "/api/user/auth/verify-otp",
      "UpstreamHttpMethod": [ "POST", "OPTIONS" ]
    },
    {
      "DownstreamPathTemplate": "/api/user/auth/reset-password",
      "DownstreamScheme": "http",
      "DownstreamHostAndPorts": [
        {
          "Host": "authservice-api",
          "Port": 80
        }
      ],
      "UpstreamPathTemplate": "/api/user/auth/reset-password",
      "UpstreamHttpMethod": [ "POST", "OPTIONS" ]
    },
    {
      "DownstreamPathTemplate": "/api/user/auth/login",
      "DownstreamScheme": "http",
      "DownstreamHostAndPorts": [
        {
          "Host": "authservice-api",
          "Port": 80
        }
      ],
      "UpstreamPathTemplate": "/api/user/auth/login",
      "UpstreamHttpMethod": [ "POST", "OPTIONS" ]
    },
    {
      "DownstreamPathTemplate": "/api/user/auth/{everything}",
      "DownstreamScheme": "http",
      "DownstreamHostAndPorts": [
        {
          "Host": "authservice-api",
          "Port": 80
        }
      ],
      "UpstreamPathTemplate": "/api/user/auth/{everything}",
      "UpstreamHttpMethod": [ "GET", "POST", "PUT", "DELETE", "OPTIONS" ],
      "AuthenticationOptions": {
        "AuthenticationProviderKey": "Bearer",
        "AllowedScopes": []
      }
    },
    {
      "DownstreamPathTemplate": "/api/user/profile/{everything}",
      "DownstreamScheme": "http",
      "DownstreamHostAndPorts": [
        {
          "Host": "userservice-api",
          "Port": 80
        }
      ],
      "UpstreamPathTemplate": "/api/user/profile/{everything}",
      "UpstreamHttpMethod": [ "GET", "POST", "PUT", "DELETE", "OPTIONS" ],
      "AuthenticationOptions": {
        "AuthenticationProviderKey": "Bearer",
        "AllowedScopes": []
      }
    },
    {
      "DownstreamPathTemplate": "/health",
      "DownstreamScheme": "http",
      "DownstreamHostAndPorts": [
        {
          "Host": "authservice-api",
          "Port": 80
        }
      ],
      "UpstreamPathTemplate": "/api/auth/health",
      "UpstreamHttpMethod": [ "GET", "OPTIONS" ]
    },
    {
      "DownstreamPathTemplate": "/health",
      "DownstreamScheme": "http",
      "DownstreamHostAndPorts": [
        {
          "Host": "userservice-api",
          "Port": 80
        }
      ],
      "UpstreamPathTemplate": "/api/users/health",
      "UpstreamHttpMethod": [ "GET", "OPTIONS" ]
    },
    {
      "DownstreamPathTemplate": "/api/health",
      "DownstreamScheme": "http",
      "DownstreamHostAndPorts": [
        {
          "Host": "contentservice-api",
          "Port": 80
        }
      ],
      "UpstreamPathTemplate": "/api/content/health",
      "UpstreamHttpMethod": [ "GET" ]
    },
    {
      "DownstreamPathTemplate": "/api/podcasts/{everything}",
      "DownstreamScheme": "http",
      "DownstreamHostAndPorts": [
        {
          "Host": "contentservice-api",
          "Port": 80
        }
      ],
      "UpstreamPathTemplate": "/api/content/podcasts/{everything}",
      "UpstreamHttpMethod": [ "GET", "POST", "PUT", "DELETE" ],
      "AuthenticationOptions": {
        "AuthenticationProviderKey": "Bearer",
        "AllowedScopes": []
      }
    },
    {
      "DownstreamPathTemplate": "/api/content/community/{everything}",
      "DownstreamScheme": "http",
      "DownstreamHostAndPorts": [
        {
          "Host": "contentservice-api",
          "Port": 80
        }
      ],
      "UpstreamPathTemplate": "/api/content/community/{everything}",
      "UpstreamHttpMethod": [ "GET", "POST", "PUT", "DELETE" ],
      "AuthenticationOptions": {
        "AuthenticationProviderKey": "Bearer",
        "AllowedScopes": []
      }
    },
    {
      "DownstreamPathTemplate": "/api/flashcards/{everything}",
      "DownstreamScheme": "http",
      "DownstreamHostAndPorts": [
        {
          "Host": "contentservice-api",
          "Port": 80
        }
      ],
      "UpstreamPathTemplate": "/api/content/flashcards/{everything}",
      "UpstreamHttpMethod": [ "GET", "POST", "PUT", "DELETE" ],
      "AuthenticationOptions": {
        "AuthenticationProviderKey": "Bearer",
        "AllowedScopes": []
      }
    },
    {
      "DownstreamPathTemplate": "/api/postcards/{everything}",
      "DownstreamScheme": "http",
      "DownstreamHostAndPorts": [
        {
          "Host": "contentservice-api",
          "Port": 80
        }
      ],
      "UpstreamPathTemplate": "/api/content/postcards/{everything}",
      "UpstreamHttpMethod": [ "GET", "POST", "PUT", "DELETE" ],
      "AuthenticationOptions": {
        "AuthenticationProviderKey": "Bearer",
        "AllowedScopes": []
      }
    },
    {
      "DownstreamPathTemplate": "/api/creatorapplications",
      "DownstreamScheme": "http",
      "DownstreamHostAndPorts": [
        {
          "Host": "userservice-api",
          "Port": 80
        }
      ],
      "UpstreamPathTemplate": "/api/creatorapplications",
<<<<<<< HEAD
      "UpstreamHttpMethod": [ "POST" ],
      "AuthenticationOptions": {
        "AuthenticationProviderKey": "Bearer"
=======
      "UpstreamHttpMethod": [ "POST", "OPTIONS" ],
      "AuthenticationOptions": {
        "AuthenticationProviderKey": "Bearer",
        "AllowedScopes": []
>>>>>>> a917aa4f
      }
    },
    {
      "DownstreamPathTemplate": "/api/creatorapplications/pending",
      "DownstreamScheme": "http",
      "DownstreamHostAndPorts": [
        {
          "Host": "userservice-api",
          "Port": 80
        }
      ],
      "UpstreamPathTemplate": "/api/creatorapplications/pending",
<<<<<<< HEAD
      "UpstreamHttpMethod": [ "GET" ],
      "AuthenticationOptions": {
        "AuthenticationProviderKey": "Bearer"
=======
      "UpstreamHttpMethod": [ "GET", "OPTIONS" ],
      "AuthenticationOptions": {
        "AuthenticationProviderKey": "Bearer",
        "AllowedScopes": []
>>>>>>> a917aa4f
      }
    },
    {
      "DownstreamPathTemplate": "/api/creatorapplications/{id}",
      "DownstreamScheme": "http",
      "DownstreamHostAndPorts": [
        {
          "Host": "userservice-api",
          "Port": 80
        }
      ],
      "UpstreamPathTemplate": "/api/creatorapplications/{id}",
<<<<<<< HEAD
      "UpstreamHttpMethod": [ "GET" ],
      "AuthenticationOptions": {
        "AuthenticationProviderKey": "Bearer"
=======
      "UpstreamHttpMethod": [ "GET", "OPTIONS" ],
      "AuthenticationOptions": {
        "AuthenticationProviderKey": "Bearer",
        "AllowedScopes": []
>>>>>>> a917aa4f
      }
    },
    {
      "DownstreamPathTemplate": "/api/creatorapplications/{id}/approve",
      "DownstreamScheme": "http",
      "DownstreamHostAndPorts": [
        {
          "Host": "userservice-api",
          "Port": 80
        }
      ],
      "UpstreamPathTemplate": "/api/creatorapplications/{id}/approve",
<<<<<<< HEAD
      "UpstreamHttpMethod": [ "POST" ],
      "AuthenticationOptions": {
        "AuthenticationProviderKey": "Bearer"
=======
      "UpstreamHttpMethod": [ "POST", "OPTIONS" ],
      "AuthenticationOptions": {
        "AuthenticationProviderKey": "Bearer",
        "AllowedScopes": []
>>>>>>> a917aa4f
      }
    },
    {
      "DownstreamPathTemplate": "/api/creatorapplications/{id}/reject",
      "DownstreamScheme": "http",
      "DownstreamHostAndPorts": [
        {
          "Host": "userservice-api",
          "Port": 80
        }
      ],
      "UpstreamPathTemplate": "/api/creatorapplications/{id}/reject",
<<<<<<< HEAD
      "UpstreamHttpMethod": [ "POST" ],
      "AuthenticationOptions": {
        "AuthenticationProviderKey": "Bearer"
=======
      "UpstreamHttpMethod": [ "POST", "OPTIONS" ],
      "AuthenticationOptions": {
        "AuthenticationProviderKey": "Bearer",
        "AllowedScopes": []
>>>>>>> a917aa4f
      }
    }
  ],
  "GlobalConfiguration": {
<<<<<<< HEAD
    "BaseUrl": "http://localhost:5010"
=======
    "BaseUrl": "http://localhost:5000"
>>>>>>> a917aa4f
  }
}<|MERGE_RESOLUTION|>--- conflicted
+++ resolved
@@ -235,16 +235,10 @@
         }
       ],
       "UpstreamPathTemplate": "/api/creatorapplications",
-<<<<<<< HEAD
-      "UpstreamHttpMethod": [ "POST" ],
-      "AuthenticationOptions": {
-        "AuthenticationProviderKey": "Bearer"
-=======
       "UpstreamHttpMethod": [ "POST", "OPTIONS" ],
       "AuthenticationOptions": {
         "AuthenticationProviderKey": "Bearer",
         "AllowedScopes": []
->>>>>>> a917aa4f
       }
     },
     {
@@ -257,16 +251,10 @@
         }
       ],
       "UpstreamPathTemplate": "/api/creatorapplications/pending",
-<<<<<<< HEAD
-      "UpstreamHttpMethod": [ "GET" ],
-      "AuthenticationOptions": {
-        "AuthenticationProviderKey": "Bearer"
-=======
       "UpstreamHttpMethod": [ "GET", "OPTIONS" ],
       "AuthenticationOptions": {
         "AuthenticationProviderKey": "Bearer",
         "AllowedScopes": []
->>>>>>> a917aa4f
       }
     },
     {
@@ -279,16 +267,10 @@
         }
       ],
       "UpstreamPathTemplate": "/api/creatorapplications/{id}",
-<<<<<<< HEAD
-      "UpstreamHttpMethod": [ "GET" ],
-      "AuthenticationOptions": {
-        "AuthenticationProviderKey": "Bearer"
-=======
       "UpstreamHttpMethod": [ "GET", "OPTIONS" ],
       "AuthenticationOptions": {
         "AuthenticationProviderKey": "Bearer",
         "AllowedScopes": []
->>>>>>> a917aa4f
       }
     },
     {
@@ -301,16 +283,10 @@
         }
       ],
       "UpstreamPathTemplate": "/api/creatorapplications/{id}/approve",
-<<<<<<< HEAD
-      "UpstreamHttpMethod": [ "POST" ],
-      "AuthenticationOptions": {
-        "AuthenticationProviderKey": "Bearer"
-=======
       "UpstreamHttpMethod": [ "POST", "OPTIONS" ],
       "AuthenticationOptions": {
         "AuthenticationProviderKey": "Bearer",
         "AllowedScopes": []
->>>>>>> a917aa4f
       }
     },
     {
@@ -323,24 +299,14 @@
         }
       ],
       "UpstreamPathTemplate": "/api/creatorapplications/{id}/reject",
-<<<<<<< HEAD
-      "UpstreamHttpMethod": [ "POST" ],
-      "AuthenticationOptions": {
-        "AuthenticationProviderKey": "Bearer"
-=======
       "UpstreamHttpMethod": [ "POST", "OPTIONS" ],
       "AuthenticationOptions": {
         "AuthenticationProviderKey": "Bearer",
         "AllowedScopes": []
->>>>>>> a917aa4f
       }
     }
   ],
   "GlobalConfiguration": {
-<<<<<<< HEAD
-    "BaseUrl": "http://localhost:5010"
-=======
     "BaseUrl": "http://localhost:5000"
->>>>>>> a917aa4f
   }
 }